<<<<<<< HEAD
# FiveSHM
=======
# SHM on ROS

## TO DO BEFORE RELEASE


>>>>>>> 52266b60

## General description

This repository contains the C++ implementation of the shared memory mechanism described in the paper _Smart Pointers and Shared Memory Synchronisation for Efficient Inter-process Communication in ROS on an Autonomous Vehicle_ (IROS 2021) along with detailed build and deployment instructions.

The implementation consists of a modified version of the `ros_comm` package from ROS Kinetic (v1.12.14) along with a [suite of benchmarks](./clients/benchmark).

The code can be built either directly on the host machine _or_ within a Docker container via [the provided Docker script](./clients/benchmark/docker/Dockerfile). The former assumes the installation of ROS 1.12.14, Boost 1.58.0 and python2 on the host machine. The latter only requires Docker installation on the host machine. See [the Docker website](https://docs.docker.com/get-docker/) for details of setting up Docker on the host machine.

The benchmarks - either the entire suite or individual tests - can be executed following the procedure described below. Currently, four protocols are supported: TCP, UDP, SHM and TZC.

When executed from within the Docker containers, the benchmarks results are generated under ${HOME}/fiveshm folder. Otherwise, environment variable FIVESHM_HOME dictates the results folder.

### Notes on provided code

We apply the following bug fixes on top of ROS 1.12.14 in addition to our own code:
 - _roslaunch_ [bug fix](https://github.com/ros/ros_comm/pull/1115)
 - replace _boost::condition_variable_ variable with _std::condition_variable_ in [callback_queue.cpp](./clients/roscpp/src/libros/callback_queue.cpp)

### Third party code

[Boost.Process 1_65_0](https://www.boost.org/doc/libs/1_65_0/doc/html/process.html) has been imported into the source tree to support [unit tests](./test/test_roscpp/test/test_shm.cpp). We note that Boost is released under the [Boost Software License](http://www.boost.org/LICENSE_1_0.txt).

For convenience of running the benchmarks, we have also included TZC in this repository. TZC was developed by a group researchers afilliated to Tsinghua University, China and University of Maryland, USA and is described more fully in the _TZC: Efficient Inter-Process Communication for Robotics Middleware with Partial Serialization_. Its authors have released it under the [BSD](https://github.com/qboticslabs/tzc_transport/blob/master/package.xml) license.

## Building and running benchmarks natively

The following steps build the code directly on the host machine.

### Cloning the repo and switching to the target branch

Note that we clone the repository into `$HOME/ros_comm/src/ros_comm` in this step. We assume this directory in subsequent steps. If you prefer to use a different working directory, the subsequent steps will need to be appropriately modified.

```
git clone git@github.com:fiveai/ros_comm.git $HOME/ros_comm/src/ros_comm
cd $HOME/ros_comm/src/ros_comm
git checkout fiveshm
```

### Compile the entire workspace

```
cd $HOME/ros_comm
source /opt/ros/kinetic/setup.sh  # this assumes ROS kinetic 1.12.14 is already installed
catkin_make_isolated
  --source ./src/  \
  --build $HOME/ros_comm/build-release \
  --devel $HOME/ros_comm/devel-release \
  --install-space $HOME/ros_comm/install-release  \
  --install \
  --cmake-args -DCMAKE_BUILD_TYPE=Release
```

### Execute the benchmarks specified in launch.xml overriding some of the parameters

```
cd $HOME/ros_comm
source ./devel-release/setup.sh
roslaunch --screen -v  benchmark launch.xml   \
  use_case:=5p1s_same_host sub_stats_file_path:=$HOME \
  transport:=shm pub_queue_size:=200 pub_image_count:=200
```

## Building and running benchmarks within Docker

### Build the docker image

```
cd ~/ros_comm/src/ros_comm/clients/benchmark/docker
export DOCKER_BUILDKIT=1
docker build --ssh default --tag fiveshm .
```

### Execute the benchmark suite deploying the ROS nodes in separate docker images

Assuming the Docker container built as above, with a tag of `fiveshm`:

```
cd ~/ros_comm/src/ros_comm/clients/benchmark/docker
docker-compose up

# on a different terminal attach to node1; note it must be node1!
docker attach node1
```

And then, from within the container, our benchmarks can be executed using commands of the form:

```
python2 /ros_comm/src/ros_comm/clients/benchmark/execute.py --tcp=no --shm=yes --use_case=5p1s_separate_docker
```

The next sections provides examples of such commands.

### Benchmark execution command examples

1. Execute the benchmarks suite for 1p5s using TZC protocol, in separate Docker containers, enforcing the subscribers start up order, allocating 16GB of shared memory to be used by the publishers, and telling the subscriber to wait 15 seconds before starting publishing messages, TCP_NODELAY enabled.
```
python2 /ros_comm/src/ros_comm/clients/benchmark/execute.py      \
        --tcp=no --shm=no --tzc=yes --udp=no                     \
        --use_case=1p5s_separate_docker --no_pool=yes --pool=no  \
        --extra_params sub_enable_synch_startup:=true            \
                       pub_extra_delay_ms:=15000                 \
                       shm_size_mega_bytes:=16000
```


2. Execute the benchmarks suite for 5p1s using TZC protocol, in separate Docker containers, with each publisher waiting for the subscriber to establish connection and with the subscriber start up delayed by 15secs, TCP_NODELAY enabled.
```
python2 /ros_comm/src/ros_comm/clients/benchmark/execute.py      \
        --tcp=no --shm=no --tzc=yes --udp=no                     \
        --use_case=5p1s_separate_docker --no_pool=yes --pool=no  \
        --extra_params  pub_wait_for_subscribers:=true           \
                        sub_extra_delay_ms:=15000                
```

3. Execute the benchmarks suite for 5p1s using TZC protocol, in separate Docker containers, with each publisher waiting for the subscriber to establish connection and with the publishers start up order enforced, TCP_NODELAY enabled, overriding the default results path.
```
python2 /ros_comm/src/ros_comm/clients/benchmark/execute.py      \
        --tcp=no --shm=no --tzc=yes --udp=no                     \
        --use_case=5p1s_separate_docker --no_pool=yes --pool=no  \
        --extra_params  pub_wait_for_subscribers:=true           \
                        pub_enable_synch_startup:=true           \
                        sub_stats_file_path:=/path/to/results
```


3. Execute the benchmarks suite for 5p1s using SHM protocol, in separate Docker containers, with each publisher waiting for the subscriber to establish connection and with the publishers start up order enforced, and image pools disabled.
```
python2 /ros_comm/src/ros_comm/clients/benchmark/execute.py      \
        --tcp=no --shm=yes --tzc=no --udp=no                     \
        --use_case=5p1s_separate_docker --no_pool=yes --pool=no  \
        --extra_params  pub_wait_for_subscribers:=true           \
                        pub_enable_synch_startup:=true           
```

4. Execute _one single test_ using TCP protocol, in same docker container, with image pool disabled.
```
roslaunch --screen -v  benchmark launch.xml     \
        pub_image_count:=200                    \
        use_case:=1p5s_same_docker              \
        transport:=tcp                          \
        image_width_pixels:=512                 \
        image_height_pixels:=512                \
        pub_pool_size:=0
```<|MERGE_RESOLUTION|>--- conflicted
+++ resolved
@@ -1,12 +1,4 @@
-<<<<<<< HEAD
 # FiveSHM
-=======
-# SHM on ROS
-
-## TO DO BEFORE RELEASE
-
-
->>>>>>> 52266b60
 
 ## General description
 
