/*
 * Copyright (c) 2008, Willow Garage, Inc.
 * All rights reserved.
 * 
 * Redistribution and use in source and binary forms, with or without
 * modification, are permitted provided that the following conditions are met:
 * 
 *     * Redistributions of source code must retain the above copyright
 *       notice, this list of conditions and the following disclaimer.
 *     * Redistributions in binary form must reproduce the above copyright
 *       notice, this list of conditions and the following disclaimer in the
 *       documentation and/or other materials provided with the distribution.
 *     * Neither the name of Willow Garage, Inc. nor the names of its
 *       contributors may be used to endorse or promote products derived from
 *       this software without specific prior written permission.
 * 
 * THIS SOFTWARE IS PROVIDED BY THE COPYRIGHT HOLDERS AND CONTRIBUTORS "AS IS"
 * AND ANY EXPRESS OR IMPLIED WARRANTIES, INCLUDING, BUT NOT LIMITED TO, THE
 * IMPLIED WARRANTIES OF MERCHANTABILITY AND FITNESS FOR A PARTICULAR PURPOSE
 * ARE DISCLAIMED. IN NO EVENT SHALL THE COPYRIGHT OWNER OR CONTRIBUTORS BE
 * LIABLE FOR ANY DIRECT, INDIRECT, INCIDENTAL, SPECIAL, EXEMPLARY, OR
 * CONSEQUENTIAL DAMAGES (INCLUDING, BUT NOT LIMITED TO, PROCUREMENT OF
 * SUBSTITUTE GOODS OR SERVICES; LOSS OF USE, DATA, OR PROFITS; OR BUSINESS
 * INTERRUPTION) HOWEVER CAUSED AND ON ANY THEORY OF LIABILITY, WHETHER IN
 * CONTRACT, STRICT LIABILITY, OR TORT (INCLUDING NEGLIGENCE OR OTHERWISE)
 * ARISING IN ANY WAY OUT OF THE USE OF THIS SOFTWARE, EVEN IF ADVISED OF THE
 * POSSIBILITY OF SUCH DAMAGE.
 */

/* Author: Brian Gerkey */

#include <stdexcept> // for std::runtime_error
#include <string>
#include <vector>
#include <stdlib.h>
#include <unistd.h>
#include <stdio.h>
#include <time.h>
#include <signal.h>
#include <gtest/gtest.h>
#include <boost/thread/thread.hpp>
#include "rospack/rospack.h"

/////////////////////////////////////////////////////////////
// Code-level tests against rospack's snarf_flags() method
TEST(rospack, lflags_embedded_newline)
{
  rospack::ROSPack rp;
  std::string input1("-lloki \n-lfoo");
  std::string output1("loki foo");

  std::string lflags;

  lflags = rp.snarf_libs(input1);
  EXPECT_EQ(output1, lflags);
}

TEST(rospack, lflags_escaped_string)
{
  rospack::ROSPack rp;
  std::string input1("-lloki \\-lfoo");
  std::string output1("loki");

  std::string lflags;

  lflags = rp.snarf_libs(input1);
  EXPECT_EQ(output1, lflags);
}

TEST(rospack, lflags_embedded_whitespace)
{
  rospack::ROSPack rp;
  std::string input1("-lloki -lfoo\\ bar");
  std::string output1("loki foo\\ bar");

  std::string lflags;

  lflags = rp.snarf_libs(input1);
  EXPECT_EQ(output1, lflags);
}

TEST(rospack, lflags_no_trailing_whitespace)
{
  rospack::ROSPack rp;
  std::string input1("-lloki");
  std::string input2("-lloki -lfoo");
  std::string output1("loki");
  std::string output2("loki foo");

  std::string lflags;

  lflags = rp.snarf_libs(input1);
  EXPECT_EQ(output1, lflags);

  lflags = rp.snarf_libs(input2);
  EXPECT_EQ(output2, lflags);
}

TEST(rospack, lflags_embedded_dashl)
{
  rospack::ROSPack rp;
  std::string input("-L/u/wheeler/ros/ros-pkg/3rdparty/loki-lib/loki-svn/lib -lloki ");
  std::string lib_output("loki");
  std::string libdir_output("/u/wheeler/ros/ros-pkg/3rdparty/loki-lib/loki-svn/lib");

  std::string lflags;

  lflags = rp.snarf_flags(input, "-L");
  EXPECT_EQ(libdir_output, lflags);

  lflags = rp.snarf_libs(input);
  EXPECT_EQ(lib_output, lflags);
}

TEST(rospack, lflags_static_libs)
{
  rospack::ROSPack rp;
  std::string input("-L/blah/blah -lfoo /bar/baz/bom.a -lzom -Wl,other");
  std::string lib_output("foo /bar/baz/bom.a zom");
  std::string libdir_output("/blah/blah");
  std::string other_output("-Wl,other");

  std::string lflags;

  lflags = rp.snarf_flags(input, "-L");
  EXPECT_EQ(libdir_output, lflags);

  lflags = rp.snarf_libs(input);
  EXPECT_EQ(lib_output, lflags);

  lflags = rp.snarf_libs(input, true);
  lflags = rp.snarf_flags(lflags, "-L", true);
  EXPECT_EQ(other_output, lflags);
}

void handler(int sig)
{
}

void signaler()
{
  struct timespec ts = {0, 100000};
  for(int i=0; i<20000; i++)
  {
    nanosleep(&ts, NULL);
    raise(SIGALRM);
  }
}

TEST(rospack, signal_interruption)
{
  char buf[1024];
  std::string rr = std::string(getcwd(buf, sizeof(buf))) + "/test2";
  setenv("ROS_ROOT", rr.c_str(), 1);
  unsetenv("ROS_PACKAGE_PATH");

  signal(SIGALRM, handler);
  boost::thread t(boost::bind(signaler));
  rospack::ROSPack rp;
  int ret = rp.run(std::string("list-names"));
  t.join();
  ASSERT_EQ(ret, 0);
  std::vector<std::string> output_list;
  rospack::string_split(rp.getOutput(), output_list, "\n");
  ASSERT_EQ((int)output_list.size(), 4);
}

TEST(rospack, reentrant)
{
  char buf[1024];
  std::string rr = std::string(getcwd(buf, sizeof(buf))) + "/test2";
  setenv("ROS_ROOT", rr.c_str(), 1);
  unsetenv("ROS_PACKAGE_PATH");

  rospack::ROSPack rp;
  int ret = rp.run(std::string("plugins --attrib=foo --top=precedence1 roslang"));
  ASSERT_EQ(ret, 0);
  ret = rp.run(std::string("find roslang"));
  ASSERT_EQ(ret, 0);
  ret = rp.run(std::string("list-names"));
  ASSERT_EQ(ret, 0);
  std::vector<std::string> output_list;
  rospack::string_split(rp.getOutput(), output_list, "\n");
  ASSERT_EQ((int)output_list.size(), 4);
  ret = rp.run(std::string("list"));
  ASSERT_EQ(ret, 0);
  rospack::string_split(rp.getOutput(), output_list, "\n");
  ASSERT_EQ((int)output_list.size(), 4);
  std::vector<std::string> path_name;
  rospack::string_split(output_list[0], path_name, " ");
  ASSERT_EQ((int)path_name.size(), 2);
}

TEST(rospack, multiple_rospack_objects)
{
  char buf[1024];
  std::string rr = std::string(getcwd(buf, sizeof(buf))) + "/test2";
  setenv("ROS_ROOT", rr.c_str(), 1);
  unsetenv("ROS_PACKAGE_PATH");

  rospack::ROSPack rp;
  int ret = rp.run(std::string("plugins --attrib=foo --top=precedence1 roslang"));
  ASSERT_EQ(ret, 0);
  ret = rp.run(std::string("find roslang"));
  ASSERT_EQ(ret, 0);
  ret = rp.run(std::string("list-names"));
  ASSERT_EQ(ret, 0);
  std::vector<std::string> output_list;
  rospack::string_split(rp.getOutput(), output_list, "\n");
  ASSERT_EQ((int)output_list.size(), 4);
  ret = rp.run(std::string("list"));
  ASSERT_EQ(ret, 0);
  rospack::string_split(rp.getOutput(), output_list, "\n");
  ASSERT_EQ((int)output_list.size(), 4);
  std::vector<std::string> path_name;
  rospack::string_split(output_list[0], path_name, " ");
  ASSERT_EQ((int)path_name.size(), 2);

  rospack::ROSPack rp2;
  ret = rp2.run(std::string("plugins --attrib=foo --top=precedence1 roslang"));
  ASSERT_EQ(ret, 0);
  ret = rp2.run(std::string("find roslang"));
  ASSERT_EQ(ret, 0);
  ret = rp2.run(std::string("list-names"));
  ASSERT_EQ(ret, 0);
  output_list.clear();
  rospack::string_split(rp2.getOutput(), output_list, "\n");
  ASSERT_EQ((int)output_list.size(), 4);
  ret = rp2.run(std::string("list"));
  ASSERT_EQ(ret, 0);
  rospack::string_split(rp2.getOutput(), output_list, "\n");
  ASSERT_EQ((int)output_list.size(), 4);
  path_name.clear();
  rospack::string_split(output_list[0], path_name, " ");
  ASSERT_EQ((int)path_name.size(), 2);
}

<<<<<<< HEAD
=======
TEST(rospack, deduplicate_tokens)
{
  rospack::ROSPack rp;
  std::string input = "foo foo bar bat bar foobar batbar";
  std::string truth = "foo bar bat foobar batbar";
  std::string output = rp.deduplicate_tokens(input);
  ASSERT_EQ(truth, output);
}

>>>>>>> 836d71f7
// Code-level tests against rospack's snarf_flags() method
/////////////////////////////////////////////////////////////

int main(int argc, char **argv)
{
  testing::InitGoogleTest(&argc, argv);
  return RUN_ALL_TESTS();
}<|MERGE_RESOLUTION|>--- conflicted
+++ resolved
@@ -235,8 +235,6 @@
   ASSERT_EQ((int)path_name.size(), 2);
 }
 
-<<<<<<< HEAD
-=======
 TEST(rospack, deduplicate_tokens)
 {
   rospack::ROSPack rp;
@@ -246,7 +244,6 @@
   ASSERT_EQ(truth, output);
 }
 
->>>>>>> 836d71f7
 // Code-level tests against rospack's snarf_flags() method
 /////////////////////////////////////////////////////////////
 
